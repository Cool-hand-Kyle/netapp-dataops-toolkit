--- conflicted
+++ resolved
@@ -166,10 +166,7 @@
 \t-p, --cpu=\t\t\tNumber of CPUs to reserve for JupyterLab workspace. Format: '0.5', '1', etc. If not specified, no CPUs will be reserved.
 \t-b, --load-balancer\t\tOption to use a LoadBalancer instead of using NodePort service. If not specified, NodePort service will be utilized.
 \t-a, --register-with-astra\tRegister new workspace with Astra Control (requires Astra Control).
-<<<<<<< HEAD
 \t-v, --mount-pvc\t\tOption to attach an additional existing PVC that can be mounted at a spefic path whithin the container. Format: -v/--mount-pvc=existing_pvc_name:mount_point. If not specified, no additional PVC will be attached.
-=======
->>>>>>> 297580a9
 
 Examples:
 \tnetapp_dataops_k8s_cli.py create jupyterlab --workspace-name=mike --size=10Gi --nvidia-gpu=2
@@ -749,15 +746,9 @@
 
             # Get command line options
             try:
-<<<<<<< HEAD
                 opts, args = getopt.getopt(sys.argv[3:], "hw:s:n:c:i:g:m:p:abv:",
                                            ["help", "workspace-name=", "size=", "namespace=", "storage-class=",
                                             "image=", "nvidia-gpu=", "memory=", "cpu=", "register-with-astra", "load-balancer", "mount-pvc="])
-=======
-                opts, args = getopt.getopt(sys.argv[3:], "hw:s:n:c:i:g:m:p:ab",
-                                           ["help", "workspace-name=", "size=", "namespace=", "storage-class=",
-                                            "image=", "nvidia-gpu=", "memory=", "cpu=", "register-with-astra", "load-balancer"])
->>>>>>> 297580a9
             except:
                 handleInvalidCommand(helpText=helpTextCreateJupyterLab, invalidOptArg=True)
 
@@ -796,11 +787,7 @@
             # Create JupyterLab workspace
             try:
                 create_jupyter_lab(workspace_name=workspaceName, workspace_size=workspaceSize, storage_class=storageClass,
-<<<<<<< HEAD
                                    load_balancer_service=load_balancer_service, namespace=namespace, workspace_image=workspaceImage, request_cpu=requestCpu, mount_pvc=mount_pvc,
-=======
-                                   load_balancer_service=load_balancer_service, namespace=namespace, workspace_image=workspaceImage, request_cpu=requestCpu,
->>>>>>> 297580a9
                                    request_memory=requestMemory, request_nvidia_gpu=requestNvidiaGpu, register_with_astra=register_with_astra, print_output=True)
             except (InvalidConfigError, APIConnectionError):
                 sys.exit(1)
